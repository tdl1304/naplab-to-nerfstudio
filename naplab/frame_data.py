from dataclasses import InitVar, dataclass
import math

import numpy as np
from .utils import make_homogenous, normalize
from .gps import GPSPoint, process_gps_data
import subprocess
import os

@dataclass
class FrameData:
    gps_left: InitVar[GPSPoint]
    gps_right: InitVar[GPSPoint]
    next_gps_left: InitVar[GPSPoint]
    next_gps_right: InitVar[GPSPoint]


    timestamp: int = None
    file_name: str = None
    left_point: np.ndarray = None
    right_point: np.ndarray = None
    center: np.ndarray = None
    yaw: float = None
    pitch: float = None
    roll: float = None

    def __post_init__(self, gps_left: GPSPoint, gps_right: GPSPoint, next_gps_left: GPSPoint = None, next_gps_right: GPSPoint = None):
        if gps_left.position.shape != gps_right.position.shape:
            raise Exception("mismatched gps position shape")
        self.left_point = make_homogenous(gps_left.position)
        self.right_point = make_homogenous(gps_right.position)
        self.center = make_homogenous((gps_left.position + gps_right.position) / 2)
        self.timestamp = (gps_left.timestamp + gps_right.timestamp) / 2

        timestamp_diff = (gps_left.timestamp - gps_right.timestamp)
        
        local_up = normalize(np.cross(gps_left.position - gps_right.position,  gps_right.position - next_gps_left.position))
        local_forward = normalize(np.cross(local_up, gps_left.position - gps_right.position))
        self.forward = local_forward
        #print(local_forward)

        self.pitch = math.asin(-local_forward[1])
        self.yaw = math.atan2(local_forward[0], local_forward[2])

        planeRightX = math.sin(self.yaw)
        planeRightY = -math.cos(self.yaw)
        self.roll = math.asin(local_up[0]*planeRightX + local_up[1]*planeRightY)
        if(local_up[2] < 0):
            self.roll = -1 * self.roll * math.pi - self.roll

    def get_rotation_matrix(self):
        # Create a rotation matrix from roll, pitch, and yaw.
        # Convert angles from degrees to radians
        roll = self.roll
        pitch = self.pitch
        yaw = self.yaw

        # Create rotation matrices for each axis
        Rx = np.array([
            [1, 0, 0],
            [0, np.cos(roll), -np.sin(roll)],
            [0, np.sin(roll), np.cos(roll)]
        ])
        
        Ry = np.array([
            [np.cos(pitch), 0, np.sin(pitch)],
            [0, 1, 0],
            [-np.sin(pitch), 0, np.cos(pitch)]
        ])
        
        Rz = np.array([
            [np.cos(yaw), -np.sin(yaw), 0],
            [np.sin(yaw), np.cos(yaw), 0],
            [0, 0, 1]
        ])

        # Combine the rotation matrices
        R = Rz @ Ry @ Rx
        R = make_homogenous(R)
        return R
    
    # def get_rotation_matrix(self):
    #     a, b = normalize(self.center[:3]), normalize(self.forward[:3])
    #     v = np.cross(a, b)
    #     c = np.dot(a, b)
    #     s = np.linalg.norm(v)
    #     kmat = np.array([[0, -v[2], v[1]], [v[2], 0, -v[0]], [-v[1], v[0], 0]])
    #     rotation_matrix = np.eye(3) + kmat + np.dot(kmat, kmat) * ((1 - c) / (s ** 2))
    #     return make_homogenous(rotation_matrix)

    
    def get_translation_matrix(self):
        translation = np.identity(4)
        translation[:, 3] = self.center
        return translation
    
    def get_transform(self):
        return self.get_rotation_matrix() @ self.get_translation_matrix()
    
    def get_car_roll(self):
        # project xyz position to xy plane
        projection = np.array([self.center[0], self.center[1], 0, 1])
        # angle between projection and position vector
        angle = np.arccos(np.dot(projection, self.center) / (np.linalg.norm(projection) * np.linalg.norm(self.center)))
        return angle
    
    def get_inverse_rotation_matrix(self):
        # rotates from car space to world space
        return np.linalg.inv(self.get_rotation_matrix())


def read_timestamps(file_path_to_timestamps: str):
    with open(file_path_to_timestamps, 'r') as f:
        lines = f.readlines()
    return [int(line.split()[1]) for line in lines]


def process_frame(file_path_left, file_path_right, verbose=False) -> list[FrameData]:
    gps_lefts = process_gps_data(file_path_left, verbose)
    gps_rights = process_gps_data(file_path_right, verbose)
    data = []
    for i in range(len(gps_lefts) - 2):
            data.append(FrameData(gps_lefts[i], gps_rights[i], gps_lefts[i + 1], gps_rights[i + 1]))
    return data

<<<<<<< HEAD
def better_process_data(file_path_left, file_path_right, timestamps: list[int], verbose = False) -> list[FrameData]:
    gps_lefts = process_gps_data(file_path_left, verbose)
    gps_rights = process_gps_data(file_path_right, verbose)
    # Assumes utc time in microseconds
    decasecond = 100_000
    framedatas = []
    interpolate = True
    if interpolate:
        for timestamp in timestamps:
            gps_left = get_interpolated_GPS_Point(timestamp, gps_lefts)
            gps_right = get_interpolated_GPS_Point(timestamp, gps_rights)
            gps_left_next = get_interpolated_GPS_Point(timestamp + decasecond, gps_lefts)
            gps_right_next = get_interpolated_GPS_Point(timestamp + decasecond, gps_rights)
            framedatas.append(FrameData(gps_left, gps_right, gps_left_next, gps_right_next))
    else:
        for timestamp in timestamps:
            gps_left = get_closest_gps_point(timestamp, gps_lefts)
            gps_right = get_closest_gps_point(timestamp, gps_rights)
            gps_left_next = get_closest_gps_point(timestamp + decasecond, gps_lefts)
            gps_right_next = get_closest_gps_point(timestamp + decasecond, gps_rights)
            framedatas.append(FrameData(gps_left, gps_right, gps_left_next, gps_right_next))
    return framedatas

def get_closest_gps_point(timestamp: int, gps_points: list[GPSPoint]) -> GPSPoint:
    timestamps = np.array([point.timestamp for point in gps_points])
    idx = np.nanargmin(np.abs(timestamps - timestamp))
    return gps_points[idx]


def get_interpolated_GPS_Point(timestamp: int, gps_points: list[GPSPoint]) -> GPSPoint:
    timestamps = np.array([point.timestamp for point in gps_points])
    idx = np.nanargmin(np.abs(timestamps - timestamp))
    closest_timestamp = timestamps[idx]
    if timestamp > closest_timestamp:
        left = closest_timestamp
        left_index = idx
        if len(timestamps) - 1 > idx:
            right = timestamps[idx + 1]
            right_index = idx + 1
        else:
            right = timestamps[idx]
            right_index = idx
    else:
        left = timestamps[idx - 1]
        left_index = idx - 1
        right = closest_timestamp
        right_index = idx
    
    left_diff = timestamp - left
    if left_diff == 0:
        return gps_points[left_index]
    right_diff = right - timestamp
    if right_diff == 0:
        return gps_points[right_index]
    diff_sum = left_diff + right_diff
    left_weight = 1 - left_diff / diff_sum
    right_weight = 1 - right_diff / diff_sum
    interpolated_point = gps_points[left_index].position * left_weight + gps_points[right_index].position * right_weight

    return GPSPoint(timestamp, interpolated_point)

def get_test_data(file_path_left, file_path_right, verbose = False):
    gps_lefts = process_gps_data(file_path_left, verbose)
    timestamps = [point.timestamp for point in gps_lefts][20:-20]
    return better_process_data(file_path_left, file_path_right, timestamps, verbose)
=======

def save_frames(video_path, frame_indexes, output_dir='frames_output'):
    try:
        os.makedirs(output_dir, exist_ok=True)
        for index in frame_indexes:
            output_path = os.path.join(output_dir, f"frame_{index}.png")
            subprocess.run(['ffmpeg', '-i', video_path, '-vf', f"select='eq(n\,{index})'", '-vsync', 'vfr', output_path], capture_output=True, text=True)
    except Exception as e:
        print("Error:", e)
>>>>>>> f7d79253
<|MERGE_RESOLUTION|>--- conflicted
+++ resolved
@@ -123,7 +123,6 @@
             data.append(FrameData(gps_lefts[i], gps_rights[i], gps_lefts[i + 1], gps_rights[i + 1]))
     return data
 
-<<<<<<< HEAD
 def better_process_data(file_path_left, file_path_right, timestamps: list[int], verbose = False) -> list[FrameData]:
     gps_lefts = process_gps_data(file_path_left, verbose)
     gps_rights = process_gps_data(file_path_right, verbose)
@@ -189,7 +188,6 @@
     gps_lefts = process_gps_data(file_path_left, verbose)
     timestamps = [point.timestamp for point in gps_lefts][20:-20]
     return better_process_data(file_path_left, file_path_right, timestamps, verbose)
-=======
 
 def save_frames(video_path, frame_indexes, output_dir='frames_output'):
     try:
@@ -198,5 +196,4 @@
             output_path = os.path.join(output_dir, f"frame_{index}.png")
             subprocess.run(['ffmpeg', '-i', video_path, '-vf', f"select='eq(n\,{index})'", '-vsync', 'vfr', output_path], capture_output=True, text=True)
     except Exception as e:
-        print("Error:", e)
->>>>>>> f7d79253
+        print("Error:", e)