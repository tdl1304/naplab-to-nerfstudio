from concurrent.futures import ThreadPoolExecutor
import os
import subprocess
import numpy as np
from scipy.spatial.transform import Rotation as R
from .frame_data import FrameData
from .utils import make_homogenous, normalize
import json
from scipy.optimize import curve_fit
import re


class Camera():
    def __init__(self, name: str, cx: float, cy: float, height: int, width: int, translation: tuple, roll_pitch_yaw: tuple, fov=60, bw_poly = np.array([0, 0, 0, 0]), video_path = "", timestamps_path = "", id=0):
        self.name = name
        self.cx = cx
        self.cy = cy
        self.fx = (width * .5) / np.tan(np.radians(fov) / 2)
        self.fy = (height * .5) / np.tan(np.radians(fov) / 2)
        self.fov = fov
        self.height = height
        self.width = width
        self.translation = make_homogenous(np.array(translation))
        self.bw_poly = bw_poly
        #self.translation = self.translation @ make_homogenous(np.array([[0,0,1],[1,0,0],[0,1,0]]))
        self.timestamps = self._read_timestamps(timestamps_path) if timestamps_path else []
        self.video_path = video_path
        self.roll_pitch_yaw = roll_pitch_yaw
        self.description = name
        self.coefficients = None
        self.image_names = None
        self.id = id
    
    def set_description(self, description: str):
        self.description = description
    
    def __repr__(self) -> str:
        return f"Camera({self.description})"
    
    def get_camera_intrinsics(self):
        k1, k2, k3, k4 = self.calculate_distortion_coeff()
        return {
            "camera_model": "OPENCV_FISHEYE",
            "fl_x": self.fx,
            "fl_y": self.fy,
            "cx": self.cx,
            "cy": self.cy,
            "w": self.width,
            "h": self.height,
            "k1": k1,
            "k2": k2,
            "k3": k3,
            "k4": k4,
            "p1": 0,
            "p2": 0,
        }
    
    
    def calculate_distortion_coeff(self) -> np.ndarray[float]:
        # Assumes f-theta camera model
        # Define the backward polynomial b(r)
        if self.coefficients is not None:
            return self.coefficients
        backward_polynomial = lambda r, j1, j2, j3, j4: j1*r + j2*r**2 + j3*r**3 + j4*r**4
        
        # Coefficients from the backward polynomial
        j1, j2, j3, j4 = self.bw_poly

        # Generate radial distance values (r) dynamically from center to various points in the image
        square_length = self.width if self.width < self.height else self.height
        x_values = np.linspace(0, self.width - 1, num=int(self.width))  # Sample across width
        y_values = np.linspace(0, self.height - 1, num=int(self.height))  # Sample across height
        x_values = np.linspace(0,square_length - 1, num=int(square_length))  # Sample across width
        y_values = np.linspace(0, square_length - 1, num=int(square_length))  # Sample across height

        # Compute radial distances from center to all points
        x_grid, y_grid = np.meshgrid(x_values, y_values)
        r_values = np.sqrt((x_grid - self.cx)**2 + (y_grid - self.cy)**2).flatten()
        theta_values = backward_polynomial(r_values, j1, j2, j3, j4)

        # Fit a polynomial to the theta as function of r, seeking the inverse relationship
        # We define the forward polynomial we are trying to fit
        # Finds kannala brandt coefficients
        forward_polynomial = lambda theta, k1, k2, k3, k4: self.fy * (k1*theta + k2*theta**3 + k3*theta**5 + k4*theta**7)

        # Use curve fitting to find the best fit k coefficients
        k_coeffs, _ = curve_fit(forward_polynomial, theta_values, r_values)
        self.coefficients = k_coeffs
        return k_coeffs # k1, k2, k3, k4
        
    def get_colmap_camera_description(self):
        k1, k2, k3, k4 = self.calculate_distortion_coeff()
        return f"{self.id} OPENCV_FISHEYE {self.width} {self.height} {self.fx} {self.fy} {self.cx} {self.cy} {k1} {k2} {k3} {k4}"

    def get_rotation_matrix(self):
        """Create a rotation matrix from roll, pitch, and yaw."""
        # Convert angles from degrees to radians
        roll, pitch, yaw = self.roll_pitch_yaw
        roll = np.radians(roll)
        pitch = np.radians(pitch)
        yaw = np.radians(yaw)

        # Create rotation matrices for each axis
        Rx = np.array([
            [1, 0, 0],
            [0, np.cos(roll), -np.sin(roll)],
            [0, np.sin(roll), np.cos(roll)]
        ])
        
        Ry = np.array([
            [np.cos(pitch), 0, np.sin(pitch)],
            [0, 1, 0],
            [-np.sin(pitch), 0, np.cos(pitch)]
        ])
        
        Rz = np.array([
            [np.cos(yaw), -np.sin(yaw), 0],
            [np.sin(yaw), np.cos(yaw), 0],
            [0, 0, 1]
        ])

        # Combine the rotation matrices
        R = Rz @ Ry @ Rx
        return make_homogenous(R)

    def get_quaternion(self, frame: FrameData):
        rotation = frame.get_rotation_matrix() @ self.get_rotation_matrix()
        return R.from_matrix(rotation[:3, :3]).as_quat(True)
    
    def get_translation_matrix(self):
        translation_matrix = np.identity(4)
        translation_matrix[:, 3] = self.translation
        return translation_matrix
    
    def get_translation_vector(self, frame: FrameData):
        return self.get_camera_position(frame)
    
    def get_colmap_image_repr(self, image_id: int, image_name: str, frame: FrameData):
        """
        Creates a string that corresponds to one entry in the images.txt that colmap uses
        """
        quat = self.get_quaternion(frame)
        t = self.get_translation_vector(frame)
        return f"{image_id} {quat[0]} {quat[1]} {quat[2]} {quat[3]} {t[0]} {t[1]} {t[2]} {self.id} {image_name}"
    
    def get_colmap_image_txt(self, offset: int, frames: list[FrameData]):
        all_images_string = ""
        for i, frame in enumerate(frames):
            frame_index = self.timestamps.index(frame.timestamp)
            image_name = f"cam_{self.id}_frame_{frame_index}.png"
            image_index = i + offset
            all_images_string += self.get_colmap_image_repr(image_index, image_name, frame) + "\n\n"
        return (all_images_string, len(frames))

    def utm_to_blender_rotation(self):
        """Rotation matrix to rotate UTM33N coordinates into Blender's camera-facing setup"""
<<<<<<< HEAD
        # z = -x, x = y, y = z
        return np.array([
            [0, 1, 0, 0],
            [0, 0, 1, 0],
            [-1, 0, 0, 0],
            [0, 0, 0, 1]
=======
        return np.eye(4)
        return np.array([
            [ 1, 0,  0, 0],  # North goes forward (X)
            [ 0, 0,  1, 0],  # Altitude goes up (Y)
            [ 0, 1,  0, 0], # East goes to the right (Z)
            [ 0, 0,  0, 1]   # Homogeneous coordinate
>>>>>>> 1acf7870
        ])
    
    def get_transform_matrix(self, car_translation_matrix: np.ndarray, car_rotation_matrix: np.ndarray, as_blender=False):
        """Get the translation matrix from the given position"""
        rotation_matrix = self.get_rotation_matrix()

        translation_matrix = self.get_translation_matrix()
        camera_local_transform = rotation_matrix @ translation_matrix
        
        transform_matrix =  car_translation_matrix @ car_rotation_matrix @ camera_local_transform
        if as_blender:
            return self.utm_to_blender_rotation() @ transform_matrix
        return transform_matrix
    
    
    def get_camera_position(self, data: FrameData):
        """Get the camera position given initial position (x, y, z)"""
        # :)
        return data.center + data.get_rotation_matrix() @ self.translation
    
    
    def get_camera_direction_vector(self, data: FrameData):
        """Get the camera direction given rotation matrix"""
        direction = data.get_rotation_matrix() @ self.get_rotation_matrix() @ np.array([1, 0, 0, 1])
        return normalize(direction)
    
    
    def save_process_batch(self, batch_indexes, output_dir, batch_number) -> str:
        filter_string = '+'.join([f"eq(n,{i})" for i in batch_indexes])
        output_path_template = f"{output_dir}/cam_{self.id}_batch_{batch_number}_frame_%d.png"
        command = [
            'ffmpeg',
            '-i', self.video_path,
            '-vf', f"select='{filter_string}'",
            '-vsync', 'vfr',
            '-frames:v', str(len(batch_indexes)),
            output_path_template
        ]
        subprocess.run(command, stdout=subprocess.PIPE, stderr=subprocess.PIPE)
        
        # Rename files immediately after creation
        for i, frame_index in enumerate(batch_indexes):
            original_path = f"{output_dir}/cam_{self.id}_batch_{batch_number}_frame_{i+1}.png"
            new_path = f"{output_dir}/{frame_index}.png"
            os.rename(original_path, new_path)
        return f"Cam {self.id} | Image Saving Batch {batch_number} completed"
    

    def save_frames(self, frame_indexes, output_dir='frames_output', batch_size=1000):
        os.makedirs(output_dir, exist_ok=True)
        batches = [frame_indexes[i:i + batch_size] for i in range(0, len(frame_indexes), batch_size)]
        
        with ThreadPoolExecutor() as executor:
            results = list(executor.map(lambda batch, i: self.save_process_batch(batch, output_dir, i),
                                        batches, range(len(batches))))
            for result in results:
                print(result)

    
    
    def _read_timestamps(self, file_path_to_timestamps: str):
        with open(file_path_to_timestamps, 'r') as f:
            lines = f.readlines()
        return [int(line.split()[1]) for line in lines]



def parse_camera_json(filepath: str) -> list[Camera]:
    with open(filepath, "r") as f:
        folder_path = os.path.dirname(filepath)
        data = json.load(f)
        sensors = data["rig"]["sensors"]
        sensors = [sensor for sensor in sensors if sensor["protocol"] == "camera.virtual"]
    
    cameraList = []
    for i, camera in enumerate(sensors):
        props = camera["properties"]
        sensorProps = camera["nominalSensor2Rig_FLU"]
        parameter = camera["parameter"]
        
        if props["Model"] != "ftheta":
            raise Exception("Only ftheta cameras are supported")
        raw_bw_poly: str = props["bw-poly"]
        bw_poly = np.array([float(x) for x in raw_bw_poly.strip().split(" ")[1:]])
        fov = 120 if "120" in camera["name"] else 60
        video_path, timestamps_path = re.search(r"video=(.*),timestamp=(.*)", parameter).groups()
        cameraList.append(Camera(camera["name"], float(props["cx"]), float(props["cy"]), int(props["height"]), int(props["width"]), sensorProps["t"], sensorProps["roll-pitch-yaw"], 
                                 fov=fov, bw_poly=bw_poly, video_path=f"{folder_path}/{video_path}", timestamps_path=f"{folder_path}/{timestamps_path}", id=i))
    return cameraList


def filter_cameras(cameraList: list[Camera], camera_filter):
    out = [cam for cam in cameraList if cam.name in camera_filter]
    if len(out) == 0:
        raise Exception("No cameras found with the given filter")
    elif len(out) != len(camera_filter):
        raise Exception("Some cameras were not found")
    return out<|MERGE_RESOLUTION|>--- conflicted
+++ resolved
@@ -154,21 +154,12 @@
 
     def utm_to_blender_rotation(self):
         """Rotation matrix to rotate UTM33N coordinates into Blender's camera-facing setup"""
-<<<<<<< HEAD
         # z = -x, x = y, y = z
         return np.array([
             [0, 1, 0, 0],
             [0, 0, 1, 0],
             [-1, 0, 0, 0],
             [0, 0, 0, 1]
-=======
-        return np.eye(4)
-        return np.array([
-            [ 1, 0,  0, 0],  # North goes forward (X)
-            [ 0, 0,  1, 0],  # Altitude goes up (Y)
-            [ 0, 1,  0, 0], # East goes to the right (Z)
-            [ 0, 0,  0, 1]   # Homogeneous coordinate
->>>>>>> 1acf7870
         ])
     
     def get_transform_matrix(self, car_translation_matrix: np.ndarray, car_rotation_matrix: np.ndarray, as_blender=False):
