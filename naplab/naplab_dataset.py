--- conflicted
+++ resolved
@@ -1,12 +1,9 @@
 import copy
 from dataclasses import dataclass
 import json
-<<<<<<< HEAD
 
 from matplotlib import pyplot as plt
-=======
 import os
->>>>>>> 1acf7870
 import numpy as np
 from naplab.camera import Camera, parse_camera_json
 from naplab.frame_data import better_process_data
